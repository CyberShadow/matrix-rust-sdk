--- conflicted
+++ resolved
@@ -352,14 +352,14 @@
         self.0.delete_outgoing_secret_requests(request_id).await.map_err(Into::into)
     }
 
-<<<<<<< HEAD
     async fn get_withheld_info(
         &self,
         room_id: &RoomId,
         session_id: &str,
     ) -> Result<Option<DirectWithheldInfo>, Self::Error> {
         self.0.get_withheld_info(room_id, session_id).await.map_err(Into::into)
-=======
+    }
+
     async fn get_room_settings(&self, room_id: &RoomId) -> Result<Option<RoomSettings>> {
         self.0.get_room_settings(room_id).await.map_err(Into::into)
     }
@@ -370,7 +370,6 @@
 
     async fn set_custom_value(&self, key: &str, value: Vec<u8>) -> Result<(), Self::Error> {
         self.0.set_custom_value(key, value).await.map_err(Into::into)
->>>>>>> fe699489
     }
 }
 
