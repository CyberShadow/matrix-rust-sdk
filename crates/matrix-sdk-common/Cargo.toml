--- conflicted
+++ resolved
@@ -31,10 +31,6 @@
 instant = { version = "0.1.12", features = ["wasm-bindgen", "inaccurate"] }
 futures-util = { version = "0.3.15", default-features = false, features = ["channel"] }
 wasm-bindgen-futures = "0.4.24"
-<<<<<<< HEAD
-uuid = { version = "0.8.2", default-features = false, features = ["v4", "wasm-bindgen"] }
+uuid = { version = "0.8.2", default-features = false, features = ["v4", "wasm-bindgen", "serde"] }
 web-sys = "0.3.35"
-wasm-bindgen = "0.2"
-=======
-uuid = { version = "0.8.2", default-features = false, features = ["v4", "wasm-bindgen", "serde"] }
->>>>>>> f97aed0e
+wasm-bindgen = "0.2"